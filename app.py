--- conflicted
+++ resolved
@@ -65,19 +65,6 @@
 
 
 dac_path = "./models/dac/weights.pt"
-<<<<<<< HEAD
-# MODELS = {
-#     "default": "./runs/prosound-full/latest/vampnet/weights.pth", 
-#     "piano": "./runs/salad_bowl/piano/latest/vampnet/weights.pth",
-#     "birds": "./runs/salad_bowl/birds/latest/vampnet/weights.pth",
-#     "chimes": "./runs/salad_bowl/chimes/latest/vampnet/weights.pth",
-#     "cooking": "./runs/salad_bowl/cooking/latest/vampnet/weights.pth",
-#     "machines": "./runs/salad_bowl/machines/latest/vampnet/weights.pth",
-#     "cartoon": "./runs/salad_bowl/cartoon/latest/vampnet/weights.pth",
-# }
-
-=======
->>>>>>> 2b0b156c
 def load_model(model_key):
     global interface
     coarse_path = MODELS[model_key]
